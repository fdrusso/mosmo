"""Flux Balance Analysis via gradient descent."""
import abc
import time
from dataclasses import dataclass
from typing import Any, Dict, Iterable, Mapping, Optional, Tuple, Union

import jax
import jax.numpy as jnp
import numpy as np
import scipy.optimize

from model.reaction_network import ReactionNetwork
from model.core import Molecule, Reaction

ArrayT = Union[np.ndarray, jnp.ndarray]


class Objective(abc.ABC):
    """Superclass for components of a flux optimization objective.

    Individual Objectives can focus on any number of reaction velocities, dM/dt values, or both. The general pattern
    is that given specific velocity and dmdt vectors, an Objective produces a (constant length) vector of residual
    values.

    Some but not all Objectives have adjustable parameters (e.g. target values or thresholds) that can be changed
    without altering the overall structure of the optimization problem.
    """

    def __init__(self, weight: float = 1.0):
        """General init for any Objective.

        Args:
            weight: the weight of this objective in the overall objective function. Note that weighting is applied
                directly to the residual, and so is squared during least_squares optimization.
        """
        self.weight = weight

    def update_params(self, params: Any):
        """Updates parameters of this objective, if any."""
        pass

    def params(self) -> Optional[ArrayT]:
        """Returns the current values of all adjustable params, suitable to pass to residual() or loss()."""
        return None

    @abc.abstractmethod
    def residual(self, velocities: ArrayT, dmdt: ArrayT, params: Optional[ArrayT]) -> ArrayT:
        """Returns a vector of residual values whose weighted aggregate value is to be minimized."""
        raise NotImplementedError()

    def loss(self, velocities: ArrayT, dmdt: ArrayT, params: Optional[ArrayT]) -> float:
        return self.weight * self.residual(velocities, dmdt, params)


class SteadyStateObjective(Objective):
    """Penalizes any non-zero dM/dt values for specified intermediates in the reaction network."""

    def __init__(self, network: ReactionNetwork, intermediates: Iterable[Molecule], weight: float = 1.0):
        super().__init__(weight)
        self.network = network
        self.indices = np.array([network.reactant_index(m) for m in intermediates], dtype=np.int32)

    def residual(self, velocities: ArrayT, dmdt: ArrayT, params=None) -> jnp.ndarray:
        """Ignores velocities; returns dM/dt values for all configured intermediates."""
        return dmdt[self.indices]


class IrreversibilityObjective(Objective):
    """Penalizes negative velocity values for irreversible reactions in the network."""

    def __init__(self, network: ReactionNetwork, weight: float = 1.0):
        super().__init__(weight)
        self.network = network
        self.indices = np.array([i for i, reaction in enumerate(network.reactions()) if not reaction.reversible],
                                dtype=np.int32)

    def residual(self, velocities: ArrayT, dmdt: ArrayT, params=None) -> jnp.ndarray:
        """Returns value of any negative velocity, or 0 for positive velocity, for all irreversible reactions."""
        return jnp.minimum(0, velocities[self.indices])


class ProductionObjective(Objective):
    """Penalizes deviation of dM/dt from a target value or range, for select reactants.

    The target value(s) for any reactant can be changed via update_params, although the set of reactants being
    targeted cannot. Targets are specified as either:
    - {target: value} for a specific target value
    - {target: (lb, ub)} for a range of equally acceptable values

    Residuals are the shortfall vs a lower bound or target, or excess vs an upper bound or target.
    """

    def __init__(self,
                 network: ReactionNetwork,
                 targets: Mapping[Molecule, Union[float, Tuple[Optional[float], Optional[float]]]],
                 weight: float = 1.0):
        super().__init__(weight)
        self.network = network
        self.indices = np.array([network.reactant_index(met) for met in targets], dtype=np.int32)
        self.bounds = np.full((self.indices.shape[0], 2), [-np.inf, np.inf]).T
        self.update_params(targets)

    def update_params(self, targets: Mapping[Molecule, Union[float, Tuple[Optional[float], Optional[float]]]]):
        """Updates some or all target dM/dt values."""
        for i, met_idx in enumerate(self.indices):
            met = self.network.reactant(met_idx)
            if met in targets:
                target = targets[met]
                if isinstance(target, float) or isinstance(target, int):
                    target = (target, target)
                self.bounds[0][i] = target[0] if target[0] is not None else -np.inf
                self.bounds[1][i] = target[1] if target[1] is not None else np.inf

    def params(self) -> Optional[ArrayT]:
        """Returns an array of shape (2, #targets) with lower and upper target bounds."""
        return self.bounds

    def residual(self, velocities: ArrayT, dmdt: ArrayT, bounds: ArrayT) -> jnp.ndarray:
        """Calculates shortfall (as a negative) or excess dM/dt for select reactants vs target values or bounds."""
        shortfall = jnp.minimum(0, dmdt[self.indices] - bounds[0])
        excess = jnp.maximum(0, dmdt[self.indices] - bounds[1])
        return shortfall + excess


class VelocityObjective(Objective):
    """Penalizes deviation of velocity from a target value or range, for select reactions.

    The target value(s) for any reaction can be changed via update_params, although the set of reactions being
    targeted cannot. Targets are specified as either:
    - {target: value} for a specific target value
    - {target: (lb, ub)} for a range of equally acceptable values

    Residuals are the shortfall vs a lower bound or target, or excess vs an upper bound or target.
    """

    def __init__(self,
                 network: ReactionNetwork,
                 targets: Mapping[Reaction, Union[float, Tuple[Optional[float], Optional[float]]]],
                 weight: float = 1.0):
        super().__init__(weight)
        self.network = network
        self.indices = np.array([network.reaction_index(rxn) for rxn in targets], dtype=np.int32)
        self.bounds = np.full((self.indices.shape[0], 2), [-np.inf, np.inf]).T
        self.update_params(targets)

    def update_params(self, targets: Mapping[Reaction, Union[float, Tuple[Optional[float], Optional[float]]]]):
        """Updates some or all target velocity values."""
        for i, rxn_idx in enumerate(self.indices):
            rxn = self.network.reaction(rxn_idx)
            if rxn in targets:
                target = targets[rxn]
                if isinstance(target, float) or isinstance(target, int):
                    target = (target, target)
                self.bounds[0][i] = target[0] if target[0] is not None else -np.inf
                self.bounds[1][i] = target[1] if target[1] is not None else np.inf

    def params(self) -> Optional[ArrayT]:
        """Returns an array of shape (2, #targets) with lower and upper target bounds."""
        return self.bounds

    def residual(self, velocities: ArrayT, dmdt: ArrayT, bounds: ArrayT) -> jnp.ndarray:
        """Calculates shortfall (as a negative) or excess velocity for select reactions vs target values or bounds."""
        shortfall = jnp.minimum(0, velocities[self.indices] - bounds[0])
        excess = jnp.maximum(0, velocities[self.indices] - bounds[1])
        return shortfall + excess


class ExclusionObjective(Objective):
    """Incentivizes mutually exclusive fluxes within a set of reactions, e.g. to avoid futile cycles."""

    def __init__(self,
                 network: ReactionNetwork,
                 reactions: Iterable[Reaction],
                 weight: float = 1.0):
        super().__init__(weight)
        self.network = network
        self.indices = np.array([network.reaction_index(rxn) for rxn in reactions], dtype=np.int32)

    def residual(self, velocities: ArrayT, dmdt: ArrayT, params=None) -> jnp.ndarray:
        return jnp.prod(velocities[self.indices], keepdims=True)


@dataclass
class FbaResult:
    """Reaction velocities and dm/dt for an FBA solution, with fitness metric."""
    v0: np.ndarray
    velocities: np.ndarray
    dmdt: np.ndarray
    fit: float


class FbaGd:
    """Defines and solves a Flux Balance Analysis problem via gradient descent.

    The problem is specified via a set of Objective components, each constraining some aspect of the solution. All
    FBA problems include balancing reaction velocities such that network intermediates are at steady state, i.e.
    have a rate of change (dM/dt) of 0.  Any reactions defined as reversible=False should have non-negative velocity
    in the solution. Other objectives are provided by the caller, and may take any form that evaluates a potential
    solution in terms of velocities, dM/dt or both.

    For performance, this class uses a JAX jit-compiled function and jacobian, defining the problem structure and
    solution gradient, respectively. Neither changes over the lifetime of an FbaGd instance, although numerical
    parameters of any objective component may be adjusted without restriction between calls to solve(). As an example,
    if a problem is defined as:

        problem = FbaGd(network, intermediates, {'production': ProductionObjective(network, {a: (1.5, 2.3)} )})

    Then the following calls are valid:

        problem.update_params({'production': {a: (0, 1.7)} )
        problem.update_params({'production': {a: 2.0} )
        problem.update_params({'production': {a: None} )

    But not:

        problem.update_params({'production': {b: 5} )
    """

    def __init__(self,
                 network: ReactionNetwork,
                 intermediates: Iterable[Molecule],
                 objectives: Mapping[str, Objective],
                 w_fitness: float = 1e2):
        """Defines the FBA problem to be solved.

        Args:
            network: the reaction network
            intermediates: metabolites (reactants) that are internal to the network, and should be at steady-state
                in any solution
            objectives: named components of the overall objective function to be optimized
            w_fitness: the relative weight of solution fitness terms (steady-state and irreversibility)
        """
        self.network = network

        # Fitness and sparsity are universal objectives for FBA
        self.objectives: Dict[str, Objective] = {
            'steady-state': SteadyStateObjective(network, intermediates, weight=w_fitness),
            'irreversibility': IrreversibilityObjective(network, weight=w_fitness),
        }

        # Additional objectives are defined by the caller
        self.objectives.update(objectives)

        # The loss function takes objective params as explicit arguments so jax.jit will not fold them into constants
        def residual(v, *params):
            dmdt = self.network.s_matrix @ v
            return jnp.concatenate(
                [objective.residual(v, dmdt, p) for objective, p in zip(self.objectives.values(), params)])

        # Cache the jitted loss and jacobian functions
        self._residual_jit = jax.jit(residual)
        self._residual_jac = jax.jit(jax.jacfwd(residual))

    def update_params(self, updates):
        for name, params in updates.items():
            self.objectives[name].update_params(params)

    def solve(self, v0: Optional[ArrayT] = None, seed: Optional[jax.random.PRNGKey] = None, **kw_args) -> FbaResult:
        """Solves the FBA problem as currently specified.

        Args:
            v0: a vector of velocities used as a starting point for optimization
            seed: random seed used to generate v0 if none is provided. Ignored if v0 is provided. If neither v0 nor
                seed is provided, a suitable random seed is chosen.
            kw_args: additional keyword args passed through to the underlying scipy.optimize.least_squares()

        Returns:
            FbaResult specifying the solution.
        """
        if v0 is None:
            if seed is None:
                seed = jax.random.PRNGKey(int(time.time() * 1000))
            v0 = jax.random.normal(seed, self.network.shape[1:])

        params = tuple(objective.params() for objective in self.objectives.values())
        soln = scipy.optimize.least_squares(fun=self._residual_jit, args=params, x0=v0, jac=self._residual_jac,
                                            **kw_args)

        dmdt = self.network.s_matrix @ soln.x
<<<<<<< HEAD
        return FbaResult(v0=np.asarray(v0),
                         velocities=np.asarray(soln.x),
                         dmdt=np.asarray(dmdt),
                         fit=sum(float(self.objectives[name].loss(soln.x, dmdt, None))
                                 for name in ['steady-state', 'irreversibility']))
=======
        fit_residual = np.concatenate(
            [self.objectives[name].residual(soln.x, dmdt, None) for name in ['steady-state', 'irreversibility']])
        return FbaResult(v0=v0,
                         velocities=soln.x,
                         dmdt=dmdt,
                         fit=float(np.sum(np.square(fit_residual))))
>>>>>>> 70baa360
<|MERGE_RESOLUTION|>--- conflicted
+++ resolved
@@ -277,17 +277,9 @@
                                             **kw_args)
 
         dmdt = self.network.s_matrix @ soln.x
-<<<<<<< HEAD
+        fit_residual = np.concatenate(
+            [self.objectives[name].residual(soln.x, dmdt, None) for name in ['steady-state', 'irreversibility']])
         return FbaResult(v0=np.asarray(v0),
                          velocities=np.asarray(soln.x),
                          dmdt=np.asarray(dmdt),
-                         fit=sum(float(self.objectives[name].loss(soln.x, dmdt, None))
-                                 for name in ['steady-state', 'irreversibility']))
-=======
-        fit_residual = np.concatenate(
-            [self.objectives[name].residual(soln.x, dmdt, None) for name in ['steady-state', 'irreversibility']])
-        return FbaResult(v0=v0,
-                         velocities=soln.x,
-                         dmdt=dmdt,
-                         fit=float(np.sum(np.square(fit_residual))))
->>>>>>> 70baa360
+                         fit=float(np.sum(np.square(fit_residual))))